--- conflicted
+++ resolved
@@ -89,18 +89,12 @@
 						},
 					} as any;
 
-<<<<<<< HEAD
 					const result = await extractAndOperateMemoryTool.handler(
 						{
 							interaction: 'TypeScript interface pattern for tools',
 						},
-						mockContext
+						mockContext as any
 					);
-=======
-					const result = await extractAndOperateMemoryTool.handler({
-						interaction: 'TypeScript interface pattern for tools',
-					}, mockContext as any);
->>>>>>> 6b4bd10c
 
 					expect(result.success).toBe(true);
 					expect(result.extraction).toBeDefined();
