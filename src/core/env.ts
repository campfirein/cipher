--- conflicted
+++ resolved
@@ -71,7 +71,7 @@
 	// Reflection Memory Configuration
 	REFLECTION_VECTOR_STORE_COLLECTION: z.string().default('reflection_memory'),
 	DISABLE_REFLECTION_MEMORY: z.boolean().default(false),
-<<<<<<< HEAD
+
 	// Normalization Configuration
 	NORMALIZATION_ENABLED: z.boolean().optional().describe('Enable/Disable normalization').default(true),
 	NORMALIZATION_TOLOWERCASE: z.boolean().optional().describe('Convert text to lowercase').default(true),
@@ -82,11 +82,11 @@
 	NORMALIZATION_LEMMATIZATION: z.boolean().optional().describe('Lemmatization').default(false),
 	NORMALIZATION_LANGUAGE: z.enum(['ENGLISH', 'OTHER']).default('ENGLISH'),
 	NORMALIZATION_PAST_DATA: z.boolean().optional().describe('Normalize past data').default(false),
-=======
+
 	// Event Persistence Configuration
 	EVENT_PERSISTENCE_ENABLED: z.boolean().default(false),
 	EVENT_PERSISTENCE_PATH: z.string().optional(),
->>>>>>> eaeb32ca
+
 });
 
 type EnvSchema = z.infer<typeof envSchema>;
@@ -224,7 +224,7 @@
 			}
 			case 'DISABLE_REFLECTION_MEMORY':
 				return process.env.DISABLE_REFLECTION_MEMORY === 'true';
-<<<<<<< HEAD
+
 			case 'NORMALIZATION_ENABLED':
 				return process.env.NORMALIZATION_ENABLED === 'TRUE';
 			case 'NORMALIZATION_TOLOWERCASE':
@@ -243,13 +243,13 @@
 				return process.env.NORMALIZATION_PAST_DATA === 'TRUE';
 			case 'NORMALIZATION_LANGUAGE':
 				return process.env.NORMALIZATION_LANGUAGE;
-=======
+
 			// Event Persistence Configuration
 			case 'EVENT_PERSISTENCE_ENABLED':
 				return process.env.EVENT_PERSISTENCE_ENABLED === 'true';
 			case 'EVENT_PERSISTENCE_PATH':
 				return process.env.EVENT_PERSISTENCE_PATH;
->>>>>>> eaeb32ca
+
 			default:
 				return process.env[prop];
 		}
