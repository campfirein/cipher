# Cipher Environment Configuration
# Copy this file to .env and fill in your actual values

# ====================
# API Configuration
# ====================
# At least one API key is required
OPENAI_API_KEY=your-openai-api-key-here
ANTHROPIC_API_KEY=your-anthropic-api-key-here
OPENROUTER_API_KEY=your-openrouter-api-key-here
QWEN_API_KEY=your-alibaba-cloud-api-key-here
GEMINI_API_KEY=your-gemini-api-key-here

# Ollama Configuration (optional - only if using Ollama)
# OLLAMA_BASE_URL=http://localhost:11434

# ====================
# Embedding Configuration (optional)
# ====================
# Provider priority: OpenAI > Gemini > Ollama > Disabled
# If not specified in YAML, uses environment auto-detection

# Override embedding model (optional)
# EMBEDDING_MODEL=text-embedding-3-small

# Disable embeddings entirely (lightweight mode)
# DISABLE_EMBEDDINGS=true

# Optional: OpenAI base URL (for custom endpoints)
# OPENAI_BASE_URL=https://api.openai.com/v1

# ====================
# AWS Bedrock Configuration (optional - only if using AWS provider)
# ====================
AWS_ACCESS_KEY_ID=your-aws-access-key-id
AWS_SECRET_ACCESS_KEY=your-aws-secret-access-key
AWS_DEFAULT_REGION=us-east-1
# Optional: AWS_SESSION_TOKEN=your-session-token

# ====================
# Azure OpenAI Configuration (optional - only if using Azure provider)
# ====================
AZURE_OPENAI_API_KEY=your-azure-openai-api-key
AZURE_OPENAI_ENDPOINT=https://your-resource.openai.azure.com
AZURE_OPENAI_API_VERSION=2024-10-01-preview

# ====================
# Application Settings
# ====================
NODE_ENV=development
CIPHER_LOG_LEVEL=info
REDACT_SECRETS=true

# ====================
# Storage Configuration
# ====================
STORAGE_CACHE_TYPE=in-memory
# STORAGE_CACHE_HOST=localhost
# STORAGE_CACHE_PORT=6379
# STORAGE_CACHE_PASSWORD=
# STORAGE_CACHE_DATABASE=0

STORAGE_DATABASE_TYPE=in-memory
# STORAGE_DATABASE_NAME=cipher.db
# STORAGE_DATABASE_PATH=./data

CIPHER_MULTI_BACKEND=1
CIPHER_PG_URL=postgres://cipheruser:cipherpass@localhost:5432/cipherdb
CIPHER_WAL_FLUSH_INTERVAL=5000
# ====================
# Memory Search Configuration
# ====================
# Options: knowledge, reflection, both
SEARCH_MEMORY_TYPE=both

# ====================
# Vector Store Configuration
# ====================
# Available types: in-memory, qdrant, milvus
VECTOR_STORE_TYPE=in-memory

# Qdrant configuration (only used if VECTOR_STORE_TYPE=qdrant)
# VECTOR_STORE_HOST=localhost
# VECTOR_STORE_PORT=6333
# VECTOR_STORE_URL=http://localhost:6333
# VECTOR_STORE_API_KEY=your-qdrant-api-key

# Milvus configuration (only used if VECTOR_STORE_TYPE=milvus)
# VECTOR_STORE_HOST=localhost
# VECTOR_STORE_PORT=19530
# VECTOR_STORE_URL=your-milvus-cluster-endpoint
# VECTOR_STORE_API_KEY=your-milvus-api-key
# VECTOR_STORE_USERNAME=your-milvus-zilliz-cloud-username
# VECTOR_STORE_PASSWORD=your-milvus-zilliz-cloud-password

# Vector collection settings
VECTOR_STORE_COLLECTION=knowledge_memory
# VECTOR_STORE_COLLECTION_NAME=your_collection_name
VECTOR_STORE_DIMENSION=1536
VECTOR_STORE_DISTANCE=Cosine
VECTOR_STORE_ON_DISK=false
# VECTOR_STORE_MAX_VECTORS=10000

# ====================
# Reflection Memory Configuration
# ====================
REFLECTION_VECTOR_STORE_COLLECTION=reflection_memory
DISABLE_REFLECTION_MEMORY=true

# ====================
# MCP Configuration
# ====================
# MCP_GLOBAL_TIMEOUT=30000

# ====================
# Knowledge Graph Configuration (optional)
# ====================
# NEO4J LOCAL CONFIGURATION (for local development)
# Local Neo4j configuration

# KNOWLEDGE_GRAPH_HOST=localhost
# KNOWLEDGE_GRAPH_PORT=7687
# KNOWLEDGE_GRAPH_URI=bolt://localhost:7687
# KNOWLEDGE_GRAPH_USERNAME=neo4j
# KNOWLEDGE_GRAPH_PASSWORD=your-local-password
# KNOWLEDGE_GRAPH_DATABASE=neo4j

# NEO4J CLOUD CONFIGURATION (for cloud deployment)

# KNOWLEDGE_GRAPH_URI=neo4j+s://your-instance.databases.neo4j.io:7687
# KNOWLEDGE_GRAPH_USERNAME=neo4j
# KNOWLEDGE_GRAPH_PASSWORD=your-password
# KNOWLEDGE_GRAPH_DATABASE=neo4j


# CONFIGURATION FOR EVENT MANAGEMENT

# # Enable or disable event filtering (true/false)
# EVENT_FILTERING_ENABLED=false

# # Comma-separated list of event types to filter out (block)
# # Example: tool:executionStarted,tool:executionCompleted,llm:thinking
# EVENT_FILTERED_TYPES=

# # Enable or disable event persistence (true/false)
# EVENT_PERSISTENCE_ENABLED=true

# # Path to store event log files (if using file storage)
<<<<<<< HEAD
# EVENT_PERSISTENCE_PATH=./data/events

# # Number of days to retain event logs
# EVENT_PERSISTENCE_RETENTION=7

# ====================
# Configurations for input refinement (optional)
# ====================
# NORMALIZATION_ENABLED=TRUE # Enable/Disable normalization
# NORMALIZATION_TOLOWERCASE=TRUE # Turn all text to lowercase
# NORMALIZATION_REMOVEPUNCTUATION=TRUE # Remove punctuations
# NORMALIZATION_WHITESPACE=TRUE # Trim off excess whitespaces
# NORMALIZATION_PAST_DATA=TRUE # Apply refinement to past embedded data
# # Advanced configurations for input refinement, only English is supported for this!
# NORMALIZATION_LANGUAGE=ENGLISH # ENGLISH or OTHER
# NORMALIZATION_STOPWORDS=FALSE # Remove stopwords in sentence
# NORMALIZATION_STEMMING=FALSE # Apply stemming to sentence
# NORMALIZATION_LEMMATIZATION=FALSE # Apply stemming to sentence
=======
# EVENT_PERSISTENCE_PATH=./data/events
>>>>>>> eaeb32ca
<|MERGE_RESOLUTION|>--- conflicted
+++ resolved
@@ -146,7 +146,7 @@
 # EVENT_PERSISTENCE_ENABLED=true
 
 # # Path to store event log files (if using file storage)
-<<<<<<< HEAD
+
 # EVENT_PERSISTENCE_PATH=./data/events
 
 # # Number of days to retain event logs
@@ -164,7 +164,4 @@
 # NORMALIZATION_LANGUAGE=ENGLISH # ENGLISH or OTHER
 # NORMALIZATION_STOPWORDS=FALSE # Remove stopwords in sentence
 # NORMALIZATION_STEMMING=FALSE # Apply stemming to sentence
-# NORMALIZATION_LEMMATIZATION=FALSE # Apply stemming to sentence
-=======
-# EVENT_PERSISTENCE_PATH=./data/events
->>>>>>> eaeb32ca
+# NORMALIZATION_LEMMATIZATION=FALSE # Apply stemming to sentence